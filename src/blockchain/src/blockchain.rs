/*
   Copyright 2021 JFrog Ltd

   Licensed under the Apache License, Version 2.0 (the "License");
   you may not use this file except in compliance with the License.
   You may obtain a copy of the License at

       http://www.apache.org/licenses/LICENSE-2.0

   Unless required by applicable law or agreed to in writing, software
   distributed under the License is distributed on an "AS IS" BASIS,
   WITHOUT WARRANTIES OR CONDITIONS OF ANY KIND, either express or implied.
   See the License for the specific language governing permissions and
   limitations under the License.
*/

use libp2p::{identity, PeerId};
use serde::{Deserialize, Serialize};
use std::collections::HashMap;
use std::fmt::{self, Debug, Display, Formatter};

use super::crypto::hash_algorithm::HashDigest;
use super::structures::{
    block::Block,
    transaction::{Transaction, TransactionType},
};

/// Define Supported Signature Algorithm
#[derive(Serialize, Deserialize, Debug, Clone)]
pub enum SignatureAlgorithm {
    Ed25519,
}

#[derive(Deserialize, Serialize)]
pub struct Blockchain {
    #[serde(skip)]
    // this should actually be a Map<Transaction,Vec<OnTransactionSettled>> but that's later
    trans_observers: HashMap<Transaction, Box<dyn FnOnce(Transaction)>>,
    #[serde(skip)]
    block_observers: Vec<Box<dyn FnMut(Block)>>,
    blocks: Vec<Block>,
}

impl Debug for Blockchain {
    fn fmt(&self, f: &mut Formatter<'_>) -> fmt::Result {
        f.debug_struct("Blockchain")
            .field("blocks", &self.blocks)
            .field("trans_observers", &self.trans_observers.len())
            .field("block_observers", &self.block_observers.len())
            .finish()
    }
}

impl Blockchain {
    pub fn new(keypair: &identity::ed25519::Keypair) -> Self {
        let local_id = PeerId::from(identity::PublicKey::Ed25519(keypair.public()));
<<<<<<< HEAD
        let genesis_pub_key: [u8; 44] = [
            0x30, 0x2a, 0x30, 0x05, 0x06, 0x03, 0x2b, 0x65, 0x70, 0x03, 0x21, 0x00, 0xed, 0xbf,
            0x0f, 0xc3, 0xea, 0x90, 0x29, 0x1e, 0x03, 0x0e, 0xa9, 0x5c, 0x3d, 0x96, 0x17, 0xc3,
            0x47, 0x05, 0x6f, 0xa3, 0x12, 0x60, 0x89, 0xa3, 0x96, 0x07, 0x91, 0xc6, 0x01, 0xbf,
            0x9a, 0x72,
        ];
        Self {
            trans_observers: Default::default(),
            block_observers: vec![],
            // this is the "genesis" blocks
            blocks: Vec::from([Block::new(
                Header::new(PartialHeader::new(
                    HashDigest::new(b""),
                    local_id,
                    HashDigest::new(b""),
                    1,
                )),
                Vec::from([Transaction::new(
                    PartialTransaction::new(
                        TransactionType::AddAuthority,
                        local_id,
                        genesis_pub_key.to_vec(),
                    ),
                    keypair,
                )]),
                keypair,
            )]),
=======
        let transaction = Transaction::new(
            TransactionType::AddAuthority,
            local_id,
            "this needs to be the root authority".as_bytes().to_vec(),
            keypair,
        );
        // Make the "genesis" blocks
        let block = Block::new(HashDigest::new(b""), 0, Vec::from([transaction]), keypair);
        Self {
            trans_observers: Default::default(),
            block_observers: vec![],
            blocks: Vec::from([block]),
>>>>>>> a90392b5
        }
    }

    pub fn submit_transaction<CallBack: 'static + FnOnce(Transaction)>(
        &mut self,
        trans: Transaction,
        on_done: CallBack,
    ) -> &mut Self {
        self.trans_observers.insert(trans, Box::new(on_done));
        self
    }

    pub fn notify_transaction_settled(&mut self, trans: Transaction) {
        // if there were no observers, we don't care
        if let Some(on_settled) = self.trans_observers.remove(&trans) {
            on_settled(trans)
        }
    }

    pub fn add_block_listener<CallBack: 'static + FnMut(Block)>(
        &mut self,
        on_block: CallBack,
    ) -> &mut Self {
        self.block_observers.push(Box::new(on_block));
        self
    }

    pub fn notify_block_event(&mut self, block: Block) -> &mut Self {
        self.block_observers
            .iter_mut()
            .for_each(|notify| notify(block.clone()));
        self
    }

    #[warn(dead_code)]
    pub fn add_block(&mut self, block: Block) {
        self.blocks.push(block);
        self.notify_block_event(self.blocks.last().expect("block must exist").clone());
    }
}

impl Display for Blockchain {
    fn fmt(&self, f: &mut Formatter<'_>) -> std::fmt::Result {
        let json = serde_json::to_string_pretty(&self).expect("json format error");
        write!(f, "{}", json)
    }
}

#[cfg(test)]
mod tests {
    use std::cell::Cell;
    use std::rc::Rc;

    use super::*;

    #[test]
    fn test_build_blockchain() -> Result<(), String> {
        let keypair = identity::ed25519::Keypair::generate();
        let local_id = PeerId::from(identity::PublicKey::Ed25519(keypair.public()));
        let mut chain = Blockchain::new(&keypair);

        let mut transactions = vec![];
        let data = "Hello First Transaction";
        let transaction = Transaction::new(
            TransactionType::Create,
            local_id,
            data.as_bytes().to_vec(),
            &keypair,
        );
        transactions.push(transaction);
        chain.add_block(Block::new(
            chain.blocks[0].header.hash(),
            chain.blocks[0].header.ordinal,
            transactions,
            &keypair,
        ));
        assert_eq!(true, chain.blocks.last().unwrap().verify());
        assert_eq!(2, chain.blocks.len());
        Ok(())
    }

    #[test]
    fn test_add_trans_listener() -> Result<(), String> {
        let keypair = identity::ed25519::Keypair::generate();
        let local_id = PeerId::from(identity::PublicKey::Ed25519(keypair.public()));
        let mut chain = Blockchain::new(&keypair);

        let transaction = Transaction::new(
            TransactionType::Create,
            local_id,
            "some transaction".as_bytes().to_vec(),
            &keypair,
        );
        let called = Rc::new(Cell::new(false));
        chain
            .submit_transaction(transaction.clone(), {
                let called = called.clone();
                let transaction = transaction.clone();
                move |t: Transaction| {
                    assert_eq!(transaction, t);
                    called.set(true)
                }
            })
            .notify_transaction_settled(transaction);
        assert!(called.get());
        Ok(())
    }

    #[test]
    fn test_add_block_listener() -> Result<(), String> {
        let keypair = identity::ed25519::Keypair::generate();
        let block = Block::new(
            HashDigest::new(b"Hello World!"),
            1u128,
            Vec::new(),
            &keypair,
        );
        let mut chain = Blockchain::new(&keypair);
        let called = Rc::new(Cell::new(false));

        chain
            .add_block_listener({
                let called = called.clone();
                let block = block.clone();
                move |b: Block| {
                    assert_eq!(block, b);
                    called.set(true);
                }
            })
            .add_block(block);

        assert!(called.get()); // called is still false
        Ok(())
    }
}<|MERGE_RESOLUTION|>--- conflicted
+++ resolved
@@ -54,39 +54,16 @@
 impl Blockchain {
     pub fn new(keypair: &identity::ed25519::Keypair) -> Self {
         let local_id = PeerId::from(identity::PublicKey::Ed25519(keypair.public()));
-<<<<<<< HEAD
         let genesis_pub_key: [u8; 44] = [
             0x30, 0x2a, 0x30, 0x05, 0x06, 0x03, 0x2b, 0x65, 0x70, 0x03, 0x21, 0x00, 0xed, 0xbf,
             0x0f, 0xc3, 0xea, 0x90, 0x29, 0x1e, 0x03, 0x0e, 0xa9, 0x5c, 0x3d, 0x96, 0x17, 0xc3,
             0x47, 0x05, 0x6f, 0xa3, 0x12, 0x60, 0x89, 0xa3, 0x96, 0x07, 0x91, 0xc6, 0x01, 0xbf,
             0x9a, 0x72,
         ];
-        Self {
-            trans_observers: Default::default(),
-            block_observers: vec![],
-            // this is the "genesis" blocks
-            blocks: Vec::from([Block::new(
-                Header::new(PartialHeader::new(
-                    HashDigest::new(b""),
-                    local_id,
-                    HashDigest::new(b""),
-                    1,
-                )),
-                Vec::from([Transaction::new(
-                    PartialTransaction::new(
-                        TransactionType::AddAuthority,
-                        local_id,
-                        genesis_pub_key.to_vec(),
-                    ),
-                    keypair,
-                )]),
-                keypair,
-            )]),
-=======
         let transaction = Transaction::new(
             TransactionType::AddAuthority,
             local_id,
-            "this needs to be the root authority".as_bytes().to_vec(),
+            genesis_pub_key.to_vec(),
             keypair,
         );
         // Make the "genesis" blocks
@@ -95,7 +72,6 @@
             trans_observers: Default::default(),
             block_observers: vec![],
             blocks: Vec::from([block]),
->>>>>>> a90392b5
         }
     }
 
