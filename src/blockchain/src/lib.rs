/*
   Copyright 2021 JFrog Ltd

   Licensed under the Apache License, Version 2.0 (the "License");
   you may not use this file except in compliance with the License.
   You may obtain a copy of the License at

       http://www.apache.org/licenses/LICENSE-2.0

   Unless required by applicable law or agreed to in writing, software
   distributed under the License is distributed on an "AS IS" BASIS,
   WITHOUT WARRANTIES OR CONDITIONS OF ANY KIND, either express or implied.
   See the License for the specific language governing permissions and
   limitations under the License.
*/

pub mod block;
pub mod blockchain;
pub mod crypto;
pub mod header;
<<<<<<< HEAD
pub mod network;
=======
pub mod identities;
pub mod network;
pub mod signature;
pub mod storage;
>>>>>>> 1126eb85
<|MERGE_RESOLUTION|>--- conflicted
+++ resolved
@@ -18,11 +18,6 @@
 pub mod blockchain;
 pub mod crypto;
 pub mod header;
-<<<<<<< HEAD
-pub mod network;
-=======
 pub mod identities;
 pub mod network;
-pub mod signature;
-pub mod storage;
->>>>>>> 1126eb85
+pub mod signature;