/*
   Copyright 2021 JFrog Ltd

   Licensed under the Apache License, Version 2.0 (the "License");
   you may not use this file except in compliance with the License.
   You may obtain a copy of the License at

       http://www.apache.org/licenses/LICENSE-2.0

   Unless required by applicable law or agreed to in writing, software
   distributed under the License is distributed on an "AS IS" BASIS,
   WITHOUT WARRANTIES OR CONDITIONS OF ANY KIND, either express or implied.
   See the License for the specific language governing permissions and
   limitations under the License.
*/

use rand::Rng;
use serde::{Deserialize, Serialize};
use std::time::{SystemTime, UNIX_EPOCH};

<<<<<<< HEAD
#[derive(Serialize, Deserialize, Debug, Clone, Hash, PartialEq, Eq, Copy)]
pub struct HashDigest {
    multihash: Multihash,
}
=======
use super::crypto::hash_algorithm::HashDigest;
>>>>>>> 1126eb85

pub type Address = HashDigest;

// struct Header define the header of a block
#[derive(Serialize, Deserialize, Debug, Clone, Hash, PartialEq, Eq, Copy)]
pub struct Header {
    pub parent_hash: HashDigest, //256bit Keccak Hash of the Parent Block
    pub committer: Address,      //the committer node's PeerID
    pub transactions_root: HashDigest, //256bit Keccak Hash of the root node of Transaction Tries
    pub timestamp: u64,
    pub number: u128,
    nonce: u128,                  // Adds a salt to harden
    pub current_hash: HashDigest, //256bit Keccak Hash of the Current Block Header, excluding itself
}

impl Header {
    pub fn new(partial_header: PartialHeader) -> Self {
        Self {
            parent_hash: partial_header.parent_hash,
            committer: partial_header.committer,
            transactions_root: partial_header.transactions_root,
            timestamp: partial_header.timestamp,
            number: partial_header.number,
            nonce: partial_header.nonce,
            current_hash: HashDigest::new(&(bincode::serialize(&partial_header).unwrap())),
        }
    }
}

// struct PartialHeader is a part of struct header for easily count the hash value of block
#[derive(Serialize, Deserialize, Debug, Clone, Hash, PartialEq, Eq)]
pub struct PartialHeader {
    pub parent_hash: HashDigest, //256bit Keccak Hash of the Parent Block
    pub committer: Address,      //the committer node's PeerID
    pub transactions_root: HashDigest, //256bit Keccak Hash of the root node of Transaction Tries
    pub timestamp: u64,
    pub number: u128,
    nonce: u128,
}

impl PartialHeader {
    pub fn new(
        parent_hash: HashDigest,
        committer: Address,
        transactions_root: HashDigest,
        number: u128,
    ) -> Self {
        Self {
            parent_hash,
            committer,
            transactions_root,
            timestamp: SystemTime::now()
                .duration_since(UNIX_EPOCH)
                .unwrap()
                .as_secs(),
            number,
            nonce: rand::thread_rng().gen::<u128>(),
        }
    }
}

impl From<Header> for PartialHeader {
    fn from(header: Header) -> PartialHeader {
        Self {
            parent_hash: header.parent_hash,
            committer: header.committer,
            transactions_root: header.transactions_root,
            timestamp: header.timestamp,
            number: header.number,
            nonce: header.nonce,
        }
    }
}

#[cfg(test)]
mod tests {
    use super::super::block;
    use super::*;
    use libp2p::identity;

    #[test]
    fn test_build_block_header() -> Result<(), String> {
        let keypair = identity::ed25519::Keypair::generate();
        let local_id = HashDigest::new(&block::get_publickey_from_keypair(&keypair).encode());

        let header = Header::new(PartialHeader::new(
            HashDigest::new(b""),
            local_id,
            HashDigest::new(b""),
            5,
        ));

        assert_eq!(5, header.number);
        Ok(())
    }
}<|MERGE_RESOLUTION|>--- conflicted
+++ resolved
@@ -18,14 +18,7 @@
 use serde::{Deserialize, Serialize};
 use std::time::{SystemTime, UNIX_EPOCH};
 
-<<<<<<< HEAD
-#[derive(Serialize, Deserialize, Debug, Clone, Hash, PartialEq, Eq, Copy)]
-pub struct HashDigest {
-    multihash: Multihash,
-}
-=======
 use super::crypto::hash_algorithm::HashDigest;
->>>>>>> 1126eb85
 
 pub type Address = HashDigest;
 
