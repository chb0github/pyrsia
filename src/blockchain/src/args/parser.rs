--- conflicted
+++ resolved
@@ -25,11 +25,9 @@
     /// A string to specify the keypair filename
     #[clap(long, short = 'K', default_value = DEFAULT_BLOCK_KEYPAIR_FILENAME)]
     pub key_filename: String,
-<<<<<<< HEAD
     /// An unsigned number to specify the node index on Aleph algorithm.
     #[clap(long, short = 'I', required = true)]
     pub peer_index: usize,
-=======
 }
 
 impl BlockchainNodeArgs {
@@ -38,5 +36,4 @@
             key_filename: DEFAULT_BLOCK_KEYPAIR_FILENAME.to_string()
         }
     }
->>>>>>> 40dace8a
 }