/*
   Copyright 2021 JFrog Ltd

   Licensed under the Apache License, Version 2.0 (the "License");
   you may not use this file except in compliance with the License.
   You may obtain a copy of the License at

       http://www.apache.org/licenses/LICENSE-2.0

   Unless required by applicable law or agreed to in writing, software
   distributed under the License is distributed on an "AS IS" BASIS,
   WITHOUT WARRANTIES OR CONDITIONS OF ANY KIND, either express or implied.
   See the License for the specific language governing permissions and
   limitations under the License.
*/
<<<<<<< HEAD
use std::fmt::{Debug, Display, Formatter};
use std::hash::{Hash, Hasher};
use std::time::{SystemTime, UNIX_EPOCH};

use anyhow::Error;
=======

>>>>>>> 1126eb85
use libp2p::identity;
use rand::Rng;
use serde::{Deserialize, Serialize};
<<<<<<< HEAD

use super::header::*;
=======
use std::fmt::{Display, Formatter};
use std::hash::Hash;
use std::time::{SystemTime, UNIX_EPOCH};
>>>>>>> 1126eb85

use super::crypto::hash_algorithm::HashDigest;
use super::header::*;
use super::signature::Signature;

// TransactionType define the type of transaction, currently only create
#[derive(Serialize, Deserialize, Debug, Clone, Hash, PartialEq, Eq, Copy)]
pub enum TransactionType {
    Create,
    AddAuthority,
    RevokeAuthority,
}

<<<<<<< HEAD
// struct Signature define a general structure of signature
#[derive(Serialize, Deserialize, Debug, Clone, PartialEq, Eq)]
pub struct Signature {
    signature: ed25519_dalek::Signature,
}

impl Display for Signature {
    fn fmt(&self, f: &mut Formatter<'_>) -> std::fmt::Result {
        let json = serde_json::to_string_pretty(&self).expect("json format error");
        write!(f, "{}", json)
    }
}

impl Hash for Signature {
    fn hash<H: Hasher>(&self, state: &mut H) {
        self.signature.to_bytes().hash(state);
    }
}

impl Signature {
    pub fn from_bytes(msg: &[u8]) -> Result<Self, Error> {
        let sig = ed25519_dalek::Signature::from_bytes(msg)?;
        Ok(Self { signature: sig })
    }
    pub fn to_bytes(self) -> [u8; ed25519_dalek::Signature::BYTE_SIZE] {
        self.signature.to_bytes()
    }
    pub fn new(msg: &[u8], keypair: &identity::ed25519::Keypair) -> Self {
        Signature::from_bytes(&keypair.sign(msg)).unwrap()
    }
}

=======
>>>>>>> 1126eb85
// ToDo
pub type TransactionSignature = Signature;
pub type BlockSignature = Signature;

//ToDo
pub fn sign(msg: &[u8], keypair: &identity::ed25519::Keypair) -> Vec<u8> {
    (*keypair).sign(msg)
}

//ToDo
pub fn get_publickey_from_keypair(
    keypair: &identity::ed25519::Keypair,
) -> identity::ed25519::PublicKey {
    keypair.public()
}

// struct Block define a block strcuture
#[derive(Serialize, Deserialize, Debug, Clone, Eq, PartialEq)]
pub struct Block {
    pub header: Header,
    pub transactions: Vec<Transaction>,
    pub signature: BlockSignature,
}

impl Block {
    pub fn new(
        header: Header,
        transactions: Vec<Transaction>,
        ed25519_keypair: &identity::ed25519::Keypair,
    ) -> Self {
        Self {
            header,
            transactions,
            signature: Signature::new(
                &bincode::serialize(&header.current_hash).unwrap(),
                ed25519_keypair,
            ),
        }
    }

    //After merging Aleph consensus algorithm, it would be implemented
    pub fn verify(&self) -> bool {
        true
    }
}

// struct Transaction define the details of a transaction in a block
#[derive(Serialize, Deserialize, Debug, Clone, Hash, PartialEq, Eq)]
pub struct Transaction {
    pub trans_type: TransactionType,
    pub submitter: Address,
    pub timestamp: u64,
    pub payload: Vec<u8>,
    nonce: u128, // Adds a salt to harden
    pub transaction_hash: HashDigest,
    pub signature: TransactionSignature,
}

impl Transaction {
    pub fn new(
        partial_transaction: PartialTransaction,
        ed25519_keypair: &identity::ed25519::Keypair,
    ) -> Self {
        let hash = HashDigest::new(&(bincode::serialize(&partial_transaction).unwrap()));
        Self {
            trans_type: partial_transaction.trans_type,
            submitter: partial_transaction.submitter,
            timestamp: partial_transaction.timestamp,
            payload: partial_transaction.payload,
            nonce: partial_transaction.nonce,
            transaction_hash: hash,
            signature: Signature::new(&bincode::serialize(&hash).unwrap(), ed25519_keypair),
        }
    }
}

// struct PartialTransaction is a part of Transaction for easily count the hash value of a transaction
#[derive(Serialize, Deserialize, Debug, Clone, Hash, PartialEq, Eq)]
pub struct PartialTransaction {
    pub trans_type: TransactionType,
    pub submitter: Address,
    pub timestamp: u64,
    pub payload: Vec<u8>,
    nonce: u128,
}

impl PartialTransaction {
<<<<<<< HEAD
    pub fn new(
        trans_type: TransactionType,
        submitter: Address,
        payload: Vec<u8>,
        nonce: u128,
    ) -> Self {
=======
    pub fn new(trans_type: TransactionType, submitter: Address, payload: Vec<u8>) -> Self {
>>>>>>> 1126eb85
        Self {
            trans_type,
            submitter,
            timestamp: SystemTime::now()
                .duration_since(UNIX_EPOCH)
                .unwrap()
                .as_secs(),
            payload,
            nonce: rand::thread_rng().gen::<u128>(),
        }
    }
}

impl Display for Block {
    fn fmt(&self, f: &mut Formatter<'_>) -> std::fmt::Result {
        let json = serde_json::to_string_pretty(&self).expect("json format error");
        write!(f, "{}", json)
    }
}

#[cfg(test)]
mod tests {
<<<<<<< HEAD
    use rand::Rng;
=======
    use super::*;
>>>>>>> 1126eb85

    use super::*;

    #[test]
    fn test_build_block() -> Result<(), String> {
        let keypair = identity::ed25519::Keypair::generate();
        let local_id = HashDigest::new(&get_publickey_from_keypair(&keypair).encode());

        let mut transactions = vec![];
        let data = "Hello First Transaction";
        let transaction = Transaction::new(
            PartialTransaction::new(TransactionType::Create, local_id, data.as_bytes().to_vec()),
            &keypair,
        );
        transactions.push(transaction);
        let block_header = Header::new(PartialHeader::new(
            HashDigest::new(b""),
            local_id,
            HashDigest::new(b""),
            1,
        ));
        let block = Block::new(block_header, transactions.to_vec(), &keypair);

        assert_eq!(1, block.header.number);
        Ok(())
    }
}<|MERGE_RESOLUTION|>--- conflicted
+++ resolved
@@ -13,26 +13,12 @@
    See the License for the specific language governing permissions and
    limitations under the License.
 */
-<<<<<<< HEAD
-use std::fmt::{Debug, Display, Formatter};
-use std::hash::{Hash, Hasher};
+
+use libp2p::identity;
+use serde::{Deserialize, Serialize};
+use std::fmt::{Display, Formatter};
 use std::time::{SystemTime, UNIX_EPOCH};
-
-use anyhow::Error;
-=======
-
->>>>>>> 1126eb85
-use libp2p::identity;
 use rand::Rng;
-use serde::{Deserialize, Serialize};
-<<<<<<< HEAD
-
-use super::header::*;
-=======
-use std::fmt::{Display, Formatter};
-use std::hash::Hash;
-use std::time::{SystemTime, UNIX_EPOCH};
->>>>>>> 1126eb85
 
 use super::crypto::hash_algorithm::HashDigest;
 use super::header::*;
@@ -46,41 +32,6 @@
     RevokeAuthority,
 }
 
-<<<<<<< HEAD
-// struct Signature define a general structure of signature
-#[derive(Serialize, Deserialize, Debug, Clone, PartialEq, Eq)]
-pub struct Signature {
-    signature: ed25519_dalek::Signature,
-}
-
-impl Display for Signature {
-    fn fmt(&self, f: &mut Formatter<'_>) -> std::fmt::Result {
-        let json = serde_json::to_string_pretty(&self).expect("json format error");
-        write!(f, "{}", json)
-    }
-}
-
-impl Hash for Signature {
-    fn hash<H: Hasher>(&self, state: &mut H) {
-        self.signature.to_bytes().hash(state);
-    }
-}
-
-impl Signature {
-    pub fn from_bytes(msg: &[u8]) -> Result<Self, Error> {
-        let sig = ed25519_dalek::Signature::from_bytes(msg)?;
-        Ok(Self { signature: sig })
-    }
-    pub fn to_bytes(self) -> [u8; ed25519_dalek::Signature::BYTE_SIZE] {
-        self.signature.to_bytes()
-    }
-    pub fn new(msg: &[u8], keypair: &identity::ed25519::Keypair) -> Self {
-        Signature::from_bytes(&keypair.sign(msg)).unwrap()
-    }
-}
-
-=======
->>>>>>> 1126eb85
 // ToDo
 pub type TransactionSignature = Signature;
 pub type BlockSignature = Signature;
@@ -168,16 +119,7 @@
 }
 
 impl PartialTransaction {
-<<<<<<< HEAD
-    pub fn new(
-        trans_type: TransactionType,
-        submitter: Address,
-        payload: Vec<u8>,
-        nonce: u128,
-    ) -> Self {
-=======
     pub fn new(trans_type: TransactionType, submitter: Address, payload: Vec<u8>) -> Self {
->>>>>>> 1126eb85
         Self {
             trans_type,
             submitter,
@@ -200,12 +142,6 @@
 
 #[cfg(test)]
 mod tests {
-<<<<<<< HEAD
-    use rand::Rng;
-=======
-    use super::*;
->>>>>>> 1126eb85
-
     use super::*;
 
     #[test]
