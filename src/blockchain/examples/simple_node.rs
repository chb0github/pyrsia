/*
   Copyright 2021 JFrog Ltd

   Licensed under the Apache License, Version 2.0 (the "License");
   you may not use this file except in compliance with the License.
   You may obtain a copy of the License at

       http://www.apache.org/licenses/LICENSE-2.0

   Unless required by applicable law or agreed to in writing, software
   distributed under the License is distributed on an "AS IS" BASIS,
   WITHOUT WARRANTIES OR CONDITIONS OF ANY KIND, either express or implied.
   See the License for the specific language governing permissions and
   limitations under the License.
*/

extern crate pretty_env_logger;
extern crate pyrsia_blockchain_network;
extern crate tokio;

use std::error::Error;

use futures::StreamExt;
use libp2p::{
    core::upgrade,
    floodsub::{self, Floodsub},
    identity,
    mdns::Mdns,
    mplex, noise,
    swarm::{SwarmBuilder, SwarmEvent},
    tcp::TokioTcpConfig,
<<<<<<< HEAD
    Multiaddr,
    // `TokioTcpConfig` is available through the `tcp-tokio` feature.
    PeerId,
    Transport,
};
use rand::Rng;
use tokio::io::{self, AsyncBufReadExt};

use pyrsia_blockchain_network::blockchain::Blockchain;
use pyrsia_blockchain_network::*;

pub const BLOCK_FILE_PATH: &str = "./blockchain_storage";
// this should be cli or use a temp store
pub const CONTINUE_COMMIT: &str = "1";
//allow to continuously commit
pub const APART_ONE_COMMIT: &str = "2"; //must be at least one ledger apart to commit
=======
    Multiaddr, PeerId, Transport,
};
use std::error::Error;
use tokio::io::{self, AsyncBufReadExt};

use pyrsia_blockchain_network::crypto::hash_algorithm::HashDigest;
use pyrsia_blockchain_network::*;

pub const CONTINUE_COMMIT: &str = "1"; // Allow to continuously commit
pub const APART_ONE_COMMIT: &str = "2"; // Must be at least one ledger apart to commit
>>>>>>> 1126eb85

#[tokio::main]
async fn main() -> Result<(), Box<dyn Error>> {
    // Create a random PeerId
    let id_keys = blockchain::generate_ed25519();
    let ed25519_keypair = match id_keys {
        identity::Keypair::Ed25519(v) => v,
        identity::Keypair::Rsa(_) => todo!(),
        identity::Keypair::Secp256k1(_) => todo!(),
    };
    let mut chain = Blockchain::new(&ed25519_keypair);

    let peer_id = PeerId::from(id_keys.public());
    println!("Local peer id: {:?}", peer_id);
    let filepath = match std::env::args().nth(1) {
        Some(v) => v,
        None => String::from(storage::BLOCK_FILE_PATH),
    };

    // Create a keypair for authenticated encryption of the transport.
    let noise_keys = noise::Keypair::<noise::X25519Spec>::new()
        .into_authentic(&id_keys)
        .expect("Signing libp2p-noise static DH keypair failed.");

    // Create a tokio-based TCP transport use noise for authenticated
    // encryption and Mplex for multiplexing of substreams on a TCP stream.
    let transport = TokioTcpConfig::new()
        .nodelay(true)
        .upgrade(upgrade::Version::V1)
        .authenticate(noise::NoiseConfig::xx(noise_keys).into_authenticated())
        .multiplex(mplex::MplexConfig::new())
        .boxed();

    // Create a Floodsub topic
    let floodsub_topic = floodsub::Topic::new("block");

    // We create a custom network behaviour that combines floodsub and mDNS.
    // The derive generates a delegating `NetworkBehaviour` impl which in turn
    // requires the implementations of `NetworkBehaviourEventProcess` for
    // the events of each behaviour.

    // Create a Swarm to manage peers and events.
    let mut swarm = {
        let mdns = Mdns::new(Default::default()).await?;
        let mut behaviour = network::Behaviour {
            floodsub: Floodsub::new(peer_id),
            mdns,
        };

        behaviour.floodsub.subscribe(floodsub_topic.clone());

        SwarmBuilder::new(transport, behaviour, peer_id)
            // We want the connection background tasks to be spawned
            // onto the tokio runtime.
            .executor(Box::new(|fut| {
                tokio::spawn(fut);
            }))
            .build()
    };

    // Reach out to another node if specified
    let mut check_number = String::from(CONTINUE_COMMIT);
    if let Some(number) = std::env::args().nth(2) {
        check_number = number;
    }

    if let Some(to_dial) = std::env::args().nth(3) {
        let addr: Multiaddr = to_dial.parse()?;
        swarm.dial(addr)?;
        println!("Dialed {:?}", to_dial)
    }

    // Read full lines from stdin
    let mut stdin = io::BufReader::new(io::stdin()).lines();

    // Listen on all interfaces and whatever port the OS assigns
    swarm.listen_on("/ip4/0.0.0.0/tcp/0".parse()?)?;

    let mut transactions = vec![];

<<<<<<< HEAD
    let local_id = header::hash(&block::get_publickey_from_keypair(&ed25519_keypair).encode());
=======
    storage::append_genesis_block(&filepath, &ed25519_keypair);

    let local_id = HashDigest::new(&block::get_publickey_from_keypair(&ed25519_keypair).encode());
>>>>>>> 1126eb85
    // Kick it off
    loop {
        tokio::select! {
            line = stdin.next_line() => {
                let line = line?.expect("stdin closed");
                let transaction = block::Transaction::new(
                    block::PartialTransaction::new(
                        block::TransactionType::Create,
                        local_id,
                        line.as_bytes().to_vec(),
                    ),
                    &ed25519_keypair,
                );
<<<<<<< HEAD
                blockchain.add_block_listener(move |b: Block| {
                    println!("---------");
                    println!("---------");
                    println!("Add a New Block : {:?}", b);
                    write_block(filepath.clone(),b);
                });
                // eventually this will trigger a block action
                blockchain.submit_transaction(transaction.clone(),move |t: Transaction| {
                    writeln!("transaction {} submitted",t)
                });

=======
                transactions.push(transaction);
                let (parent_hash, previous_number, previous_commiter) = storage::read_last_block(&filepath);

                if check_number == APART_ONE_COMMIT && previous_commiter == local_id {
                        println!("The Commit Permission is limited, Please wait others commit");
                        continue;
                }

                let block = blockchain::new_block(&ed25519_keypair, &transactions, parent_hash, previous_number);
                println!("---------");
                println!("---------");
                println!("Add a New Block : {:?}", block);
>>>>>>> 1126eb85
                swarm.behaviour_mut().floodsub.publish(floodsub_topic.clone(), bincode::serialize(&block).unwrap());
                storage::write_block(&filepath, block);
            }
            event = swarm.select_next_some() => {
                if let SwarmEvent::NewListenAddr { address, .. } = event {
                    println!("Listening on {:?}", address);
                }
            }
        }
    }
}

//Write a block to the file
pub fn write_block(path: String, block: block::Block) {
    use std::fs::OpenOptions;
    use std::io::Write;

    let mut file = OpenOptions::new()
        .write(true)
        .append(true)
        .create(true)
        .open(path)
        .expect("cannot open file");

    file.write_all(serde_json::to_string(&block).unwrap().as_bytes())
        .expect("write failed");
    file.write_all(b"\n").expect("write failed");
}

#[cfg(test)]
mod tests {
    use super::*;

    #[test]
    fn test_main() -> Result<(), String> {
        let result = main();
        assert!(result.is_err());
        Ok(())
    }
}<|MERGE_RESOLUTION|>--- conflicted
+++ resolved
@@ -29,24 +29,6 @@
     mplex, noise,
     swarm::{SwarmBuilder, SwarmEvent},
     tcp::TokioTcpConfig,
-<<<<<<< HEAD
-    Multiaddr,
-    // `TokioTcpConfig` is available through the `tcp-tokio` feature.
-    PeerId,
-    Transport,
-};
-use rand::Rng;
-use tokio::io::{self, AsyncBufReadExt};
-
-use pyrsia_blockchain_network::blockchain::Blockchain;
-use pyrsia_blockchain_network::*;
-
-pub const BLOCK_FILE_PATH: &str = "./blockchain_storage";
-// this should be cli or use a temp store
-pub const CONTINUE_COMMIT: &str = "1";
-//allow to continuously commit
-pub const APART_ONE_COMMIT: &str = "2"; //must be at least one ledger apart to commit
-=======
     Multiaddr, PeerId, Transport,
 };
 use std::error::Error;
@@ -55,9 +37,9 @@
 use pyrsia_blockchain_network::crypto::hash_algorithm::HashDigest;
 use pyrsia_blockchain_network::*;
 
+pub const BLOCK_FILE_PATH: &str = "./blockchain_storage";
 pub const CONTINUE_COMMIT: &str = "1"; // Allow to continuously commit
 pub const APART_ONE_COMMIT: &str = "2"; // Must be at least one ledger apart to commit
->>>>>>> 1126eb85
 
 #[tokio::main]
 async fn main() -> Result<(), Box<dyn Error>> {
@@ -136,15 +118,17 @@
     // Listen on all interfaces and whatever port the OS assigns
     swarm.listen_on("/ip4/0.0.0.0/tcp/0".parse()?)?;
 
+    let ed25519_keypair = match id_keys {
+        identity::Keypair::Ed25519(v) => v,
+        identity::Keypair::Rsa(_) => todo!(),
+        identity::Keypair::Secp256k1(_) => todo!(),
+    };
+
     let mut transactions = vec![];
 
-<<<<<<< HEAD
-    let local_id = header::hash(&block::get_publickey_from_keypair(&ed25519_keypair).encode());
-=======
-    storage::append_genesis_block(&filepath, &ed25519_keypair);
 
     let local_id = HashDigest::new(&block::get_publickey_from_keypair(&ed25519_keypair).encode());
->>>>>>> 1126eb85
+    let local_id = header::hash(&block::get_publickey_from_keypair(&ed25519_keypair).encode());
     // Kick it off
     loop {
         tokio::select! {
@@ -158,7 +142,6 @@
                     ),
                     &ed25519_keypair,
                 );
-<<<<<<< HEAD
                 blockchain.add_block_listener(move |b: Block| {
                     println!("---------");
                     println!("---------");
@@ -169,23 +152,8 @@
                 blockchain.submit_transaction(transaction.clone(),move |t: Transaction| {
                     writeln!("transaction {} submitted",t)
                 });
-
-=======
-                transactions.push(transaction);
-                let (parent_hash, previous_number, previous_commiter) = storage::read_last_block(&filepath);
-
-                if check_number == APART_ONE_COMMIT && previous_commiter == local_id {
-                        println!("The Commit Permission is limited, Please wait others commit");
-                        continue;
-                }
-
-                let block = blockchain::new_block(&ed25519_keypair, &transactions, parent_hash, previous_number);
-                println!("---------");
-                println!("---------");
-                println!("Add a New Block : {:?}", block);
->>>>>>> 1126eb85
                 swarm.behaviour_mut().floodsub.publish(floodsub_topic.clone(), bincode::serialize(&block).unwrap());
-                storage::write_block(&filepath, block);
+                write_block(&filepath, block);
             }
             event = swarm.select_next_some() => {
                 if let SwarmEvent::NewListenAddr { address, .. } = event {
@@ -196,8 +164,7 @@
     }
 }
 
-//Write a block to the file
-pub fn write_block(path: String, block: block::Block) {
+pub fn write_block(path: &str, block: block::Block) {
     use std::fs::OpenOptions;
     use std::io::Write;
 
