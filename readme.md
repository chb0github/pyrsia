--- conflicted
+++ resolved
@@ -35,7 +35,7 @@
    - regular build: `DEV_MODE=on PYRSIA_ARTIFACT_PATH=pyrsia cargo run`
    - build in docker: `docker-compose up --build`
 
-*Note*: Do not to stop this process, a running node is required for the
+*Note*: Do not to stop this process, a running node is required for the 
 following steps:
 
 5. **configure Docker** to use Pyrsia, which is running on localhost port 7888\
@@ -76,31 +76,31 @@
 
 
 7. Build the CLI tool
-   ```bash
+   ```
    cd ../pyrsia_cli
    cargo build
    cd ../target/debug
    ```
 
 8. Configure the CLI tool
-    ```bash
+    ```
     ./pyrsia config --add localhost:7888
     ```
 
 9. Ping the Pyrsia node and list the status
-    ```bash
+    ```
     ./pyrsia node -p
     Connection Successfull !! {}
     ```
 
-    ```bash
+    ```
     ./pyrsia node -s
     Connected Peers Count:   0
     Artifacts Count:         12 # reflects the number of artifacts that the pyrsia_node has stored on the network
     Total Disk Available:    983112
     ```
 
-If you see a status message similar to
+If you see a status message similar to 
    ```
 Error: error sending request for url (http://localhost:7888/v2): error trying to connect: tcp connect error: Connection refused (os error 111)
    ```
@@ -109,13 +109,8 @@
 
 10. Multiple Pyrsia nodes can be started on the same computer by changing the ports they use as follows
 
-<<<<<<< HEAD
-    ```bash
-    cargo run --bin pyrsia_node -- -p 7888
-=======
     ```
     DEV_MODE=on PYRSIA_ARTIFACT_PATH=pyrsia cargo run --bin pyrsia_node -- -p 7888
->>>>>>> b13f3476
 
     # RUST_LOG=debug DEV_MODE=on PYRSIA_ARTIFACT_PATH=pyrsia cargo run --bin pyrsia_node -- -p 7888 # Use this environment variable if you would like to see debug logs
     ```
