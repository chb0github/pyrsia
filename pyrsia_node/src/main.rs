--- conflicted
+++ resolved
@@ -31,14 +31,9 @@
 mod document_store;
 mod network;
 mod node_api;
+mod block_chain;
 mod node_manager;
 mod utils;
-<<<<<<< HEAD
-mod block_chain;
-
-
-=======
->>>>>>> 8886afdc
 use docker::error_util::*;
 use docker::v2::handlers::blobs::*;
 use docker::v2::handlers::manifests::*;
@@ -67,6 +62,7 @@
 use tokio::io::{self, AsyncBufReadExt};
 use tokio::sync::Mutex;
 use warp::Filter;
+use crate::block_chain::block::Block;
 use crate::block_chain::block_chain::BlockChain;
 
 const DEFAULT_PORT: &str = "7878";
@@ -216,7 +212,8 @@
 
     tokio::spawn(server);
     let tx2 = tx.clone();
-    let bc = BlockChain::new().genesis();
+    let mut bc = BlockChain::new();
+    bc.genesis();
     // Kick it off
     loop {
         let evt = {
@@ -233,17 +230,6 @@
                     None
                 },
             }
-<<<<<<< HEAD
-            Some(message) = rx.recv() => {
-                // assuming the message is a json version of the block
-                // let block = Block{
-                //
-                // };
-                // bc.add_block(block);
-                info!("New message: {}", message);
-                swarm.behaviour_mut().floodsub_mut().publish(floodsub_topic.clone(), message.as_bytes());
-                swarm.behaviour_mut().lookup_blob(message).unwrap();
-=======
         };
 
         if let Some(event) = evt {
@@ -267,9 +253,21 @@
                     cmd if cmd.starts_with("get_blobs") => {
                         swarm.behaviour_mut().lookup_blob(message).await
                     }
+                    "block" => {
+                        // assuming the message is a json version of the block
+
+                        let block = Block{
+                            id: 0,
+                            hash: "".to_string(),
+                            previous_hash: "".to_string(),
+                            timestamp: 0,
+                            data: "".to_string(),
+                            nonce: 0
+                        };
+                        bc.add_block(block);
+                    }
                     _ => info!("message received from peers: {}", message),
                 },
->>>>>>> 8886afdc
             }
         }
     }
